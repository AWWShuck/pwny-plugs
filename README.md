# OneDriveBackup Plugin for Pwnagotchi

Automatically back up your Pwnagotchi handshakes and related files to Microsoft OneDrive using rclone.

## Features

- Backs up all files (pcap, json, pot, etc.) from your handshakes directory
- Supports both native OneDrive API and WebDAV connections
- Provides detailed logs with success rates by file extension
- Shows backup status on the Pwnagotchi UI
- Creates device-specific folders on OneDrive
- Smart backup timing: both scheduled and after new handshake captures
- Only uploads new or changed files to save bandwidth

## Installation
<<<<<<< HEAD

1. SSH into your Pwnagotchi
2. Install rclone:
   ```
   curl https://rclone.org/install.sh | sudo bash
   ```
3. Copy the plugin file to your plugins directory:
=======
1. **Enable the Plugin**:  
   Add the following to your `config.toml` file:
   ```toml
   main.plugins.onedrivebackup.enabled = true
   main.plugins.onedrivebackup.handshakes_dir = "/home/pi/handshakes"
   main.plugins.onedrivebackup.interval = 60
   main.plugins.onedrivebackup.remote_name = "onedrive"
   main.plugins.onedrivebackup.remote_path = "handshakes"
>>>>>>> d8c28316
   ```
   wget -O /usr/local/share/pwnagotchi/installed-plugins/onedrivebackup.py https://raw.githubusercontent.com/AWWShuck/pwny-plugs/main/onedrivebackup.py
   ```
4. Configure rclone as described below
5. Update your `config.toml` to enable the plugin

## OneDrive Configuration

### Standard OneDrive Setup

1. On your PC, install rclone from [rclone.org/downloads](https://rclone.org/downloads/)
2. Configure OneDrive:
   ```
   rclone config
   # Select "n" for a new remote
   # Name: onedrive
   # Storage: Microsoft OneDrive
   # Follow the browser authentication flow
   ```
3. Copy your PC's rclone config file to your Pwnagotchi:
   ```
   # Windows: C:/Users/[YourUsername]/AppData/Roaming/rclone/rclone.conf
   # Mac/Linux: ~/.config/rclone/rclone.conf
   
   # On Pwnagotchi:
   sudo mkdir -p /root/.config/rclone
   sudo nano /root/.config/rclone/rclone.conf
   # Paste the [onedrive] section
   sudo chmod 600 /root/.config/rclone/rclone.conf
   ```

### WebDAV Setup (For Authentication Issues)

If you experience persistent authentication problems with the standard setup:

1. Find your OneDrive CID:
   - Sign in to OneDrive in your browser
   - Right-click any file and select "Copy link"
   - Open this link, and look for "cid=XXXXXXXX" in the URL

2. On your PC, create a WebDAV connection:
   ```
   rclone config
   # Select "n" for a new remote
   # Name: onedrive_webdav
   # Storage: WebDAV
   # URL: https://d.docs.live.net/YOUR_CID_HERE
   # Select "Other" for vendor
   # User: your-microsoft@email.com
   # Password: yourpassword (or app password if 2FA enabled)
   ```
<<<<<<< HEAD

3. Copy this config to your Pwnagotchi as described above

4. Update your Pwnagotchi config to use this remote name:
=======
   - Select `n` to create a new remote.  
   - Enter the name you set in `remote_name` (e.g., `onedrive`).  
   - Select `OneDrive` as the storage type.  
   - Follow the prompts to authenticate with your Microsoft account.
   - Note you will need to use one of the methods listed here to get your oauth token https://rclone.org/remote_setup/

4. **Verify the Configuration**:  
   ```bash
   rclone lsd <remote_name>:
>>>>>>> d8c28316
   ```
   main.plugins.onedrivebackup.remote_name = "onedrive_webdav"
   ```

## Other Cloud Providers

While this plugin was developed and tested with Microsoft OneDrive, the underlying rclone tool supports many different cloud storage providers including:

- Google Drive
- Dropbox
- Amazon S3
- Box
- pCloud
- And many others

This plugin should theoretically work with any of these providers by changing the remote configuration, though these alternative providers have not been extensively tested. If OneDrive isn't working for you, setting up another provider like Google Drive might be a good alternative.

## Configuration Options

Add these to your `/etc/pwnagotchi/config.toml`:

### Required Settings

```
main.plugins.onedrivebackup.enabled = true  # Enable the plugin
main.plugins.onedrivebackup.remote_name = "onedrive"  # Must match your rclone remote name
```

### Optional Settings (with defaults)

```
main.plugins.onedrivebackup.handshakes_dir = "/home/pi/handshakes"  # Directory to back up
main.plugins.onedrivebackup.remote_path = "handshakes"  # Path on your cloud storage
main.plugins.onedrivebackup.interval = 60  # Minutes between scheduled backups
main.plugins.onedrivebackup.max_age = 0  # Maximum file age in days (0 = no limit)
main.plugins.onedrivebackup.test_mode = false  # Simulate backups without transfers
```

## Backup Behavior

This plugin performs backups in two ways:
1. **Scheduled backups**: Runs every `interval` minutes (default: 60)
2. **Event-triggered backups**: Runs 5 minutes after a new handshake is captured

This hybrid approach ensures your handshakes are backed up regularly, but also soon after capturing them, without wasting battery on immediate uploads.

## Advanced: rclone Options

This plugin uses the following rclone options for optimal reliability with OneDrive:

```
rclone \
  --config /root/.config/rclone/rclone.conf \
  --auto-confirm \
  --verbose \
  --no-check-certificate \
  --retries 3 \
  --low-level-retries 5 \
  --contimeout 30s \
  --timeout 120s \
  --use-cookies \
  --tpslimit 10 \
  --progress \
  --ask-password=false \
  --update \
  --skip-links \
  --size-only \
  copy \
  [file] \
  [destination]
```

These options are optimized for:

- **Authentication & Security**
  - `--auto-confirm`: Doesn't prompt for confirmation during operations
  - `--no-check-certificate`: Skips TLS certificate verification (useful on Pwnagotchi)
  - `--use-cookies`: Maintains authentication sessions between operations
  - `--ask-password=false`: Never prompts for passwords interactively

- **Reliability & Connection**
  - `--retries 3`: Retries the whole operation up to 3 times
  - `--low-level-retries 5`: Retries lower level operations (like HTTP requests) up to 5 times
  - `--contimeout 30s`: Connection timeout of 30 seconds
  - `--timeout 120s`: Total operation timeout of 2 minutes

- **Performance & Smart Transfer**
  - `--tpslimit 10`: Limits transactions per second to avoid OneDrive throttling
  - `--progress`: Shows progress during file transfers
  - `--update`: Only transfers files newer than existing files at destination
  - `--skip-links`: Avoids following symbolic links which can cause issues
  - `--size-only`: Compares file sizes instead of times for more reliable deduplication

## Troubleshooting

### Authentication Issues

1. Create an app password instead of using your regular password
   - Go to https://account.microsoft.com/security
   - Create an app password specifically for rclone

2. Disable security defaults
   - Go to https://account.microsoft.com/security
   - Find and disable "Security defaults"

3. Try a different Microsoft account
   - Create a dedicated account for this purpose
   - Share your OneDrive folder with this account

4. Update rclone to the latest version
   ```
   curl https://rclone.org/install.sh | sudo bash
   ```

### Testing the Connection

Test your configuration directly:
```
sudo rclone --config /root/.config/rclone/rclone.conf lsd onedrive:
```

### Check for File Type Support

You can verify which file types are being backed up by checking the plugin logs, which now report success rates by file extension:

```
File extension summary:
  .pcap: 15/15 files uploaded successfully
  .json: 10/10 files uploaded successfully
  .pot: 5/5 files uploaded successfully
```

## License

GPL-3.0<|MERGE_RESOLUTION|>--- conflicted
+++ resolved
@@ -13,7 +13,6 @@
 - Only uploads new or changed files to save bandwidth
 
 ## Installation
-<<<<<<< HEAD
 
 1. SSH into your Pwnagotchi
 2. Install rclone:
@@ -21,16 +20,6 @@
    curl https://rclone.org/install.sh | sudo bash
    ```
 3. Copy the plugin file to your plugins directory:
-=======
-1. **Enable the Plugin**:  
-   Add the following to your `config.toml` file:
-   ```toml
-   main.plugins.onedrivebackup.enabled = true
-   main.plugins.onedrivebackup.handshakes_dir = "/home/pi/handshakes"
-   main.plugins.onedrivebackup.interval = 60
-   main.plugins.onedrivebackup.remote_name = "onedrive"
-   main.plugins.onedrivebackup.remote_path = "handshakes"
->>>>>>> d8c28316
    ```
    wget -O /usr/local/share/pwnagotchi/installed-plugins/onedrivebackup.py https://raw.githubusercontent.com/AWWShuck/pwny-plugs/main/onedrivebackup.py
    ```
@@ -73,21 +62,28 @@
 
 2. On your PC, create a WebDAV connection:
    ```
+1. **Enable the Plugin**:  
+   Add the following to your `config.toml` file:
+   ```toml
+   main.plugins.onedrivebackup.enabled = true
+   main.plugins.onedrivebackup.handshakes_dir = "/home/pi/handshakes"
+   main.plugins.onedrivebackup.interval = 60
+   main.plugins.onedrivebackup.remote_name = "onedrive"
+   main.plugins.onedrivebackup.remote_path = "handshakes"
+   ```
+
+2. **Install `rclone`**:  
+   You must install `rclone` manually if it is not already installed:
+   ```bash
+   sudo apt update
+   sudo apt install -y rclone
+   ```
+
+3. **Configure `rclone` for OneDrive**:  
+   Run:
+   ```bash
    rclone config
-   # Select "n" for a new remote
-   # Name: onedrive_webdav
-   # Storage: WebDAV
-   # URL: https://d.docs.live.net/YOUR_CID_HERE
-   # Select "Other" for vendor
-   # User: your-microsoft@email.com
-   # Password: yourpassword (or app password if 2FA enabled)
    ```
-<<<<<<< HEAD
-
-3. Copy this config to your Pwnagotchi as described above
-
-4. Update your Pwnagotchi config to use this remote name:
-=======
    - Select `n` to create a new remote.  
    - Enter the name you set in `remote_name` (e.g., `onedrive`).  
    - Select `OneDrive` as the storage type.  
@@ -97,99 +93,27 @@
 4. **Verify the Configuration**:  
    ```bash
    rclone lsd <remote_name>:
->>>>>>> d8c28316
    ```
-   main.plugins.onedrivebackup.remote_name = "onedrive_webdav"
+   e.g.
+   ```bash
+   rclone lsd onedrive:
    ```
 
-## Other Cloud Providers
+## Usage
+Once the plugin is enabled and configured:
+- Backups run immediately on startup and then at each interval.
+- Files are synced into a subfolder `<remote_path>/<hostname>` on OneDrive, so multiple devices don’t overwrite each other.
+- On the Pwnagotchi’s LCD you’ll see:
+  * “Backing up…” with the sync icon  
+  * “Done!” with the check icon on success  
+  * “Fail!” with the cross icon on failure  
+  * “Error during backup” with the warning icon on exceptions
 
-While this plugin was developed and tested with Microsoft OneDrive, the underlying rclone tool supports many different cloud storage providers including:
-
-- Google Drive
-- Dropbox
-- Amazon S3
-- Box
-- pCloud
-- And many others
-
-This plugin should theoretically work with any of these providers by changing the remote configuration, though these alternative providers have not been extensively tested. If OneDrive isn't working for you, setting up another provider like Google Drive might be a good alternative.
-
-## Configuration Options
-
-Add these to your `/etc/pwnagotchi/config.toml`:
-
-### Required Settings
-
+## Logs
+Monitor the backup process:
+```bash
+tail -f /var/log/pwnagotchi.log
 ```
-main.plugins.onedrivebackup.enabled = true  # Enable the plugin
-main.plugins.onedrivebackup.remote_name = "onedrive"  # Must match your rclone remote name
-```
-
-### Optional Settings (with defaults)
-
-```
-main.plugins.onedrivebackup.handshakes_dir = "/home/pi/handshakes"  # Directory to back up
-main.plugins.onedrivebackup.remote_path = "handshakes"  # Path on your cloud storage
-main.plugins.onedrivebackup.interval = 60  # Minutes between scheduled backups
-main.plugins.onedrivebackup.max_age = 0  # Maximum file age in days (0 = no limit)
-main.plugins.onedrivebackup.test_mode = false  # Simulate backups without transfers
-```
-
-## Backup Behavior
-
-This plugin performs backups in two ways:
-1. **Scheduled backups**: Runs every `interval` minutes (default: 60)
-2. **Event-triggered backups**: Runs 5 minutes after a new handshake is captured
-
-This hybrid approach ensures your handshakes are backed up regularly, but also soon after capturing them, without wasting battery on immediate uploads.
-
-## Advanced: rclone Options
-
-This plugin uses the following rclone options for optimal reliability with OneDrive:
-
-```
-rclone \
-  --config /root/.config/rclone/rclone.conf \
-  --auto-confirm \
-  --verbose \
-  --no-check-certificate \
-  --retries 3 \
-  --low-level-retries 5 \
-  --contimeout 30s \
-  --timeout 120s \
-  --use-cookies \
-  --tpslimit 10 \
-  --progress \
-  --ask-password=false \
-  --update \
-  --skip-links \
-  --size-only \
-  copy \
-  [file] \
-  [destination]
-```
-
-These options are optimized for:
-
-- **Authentication & Security**
-  - `--auto-confirm`: Doesn't prompt for confirmation during operations
-  - `--no-check-certificate`: Skips TLS certificate verification (useful on Pwnagotchi)
-  - `--use-cookies`: Maintains authentication sessions between operations
-  - `--ask-password=false`: Never prompts for passwords interactively
-
-- **Reliability & Connection**
-  - `--retries 3`: Retries the whole operation up to 3 times
-  - `--low-level-retries 5`: Retries lower level operations (like HTTP requests) up to 5 times
-  - `--contimeout 30s`: Connection timeout of 30 seconds
-  - `--timeout 120s`: Total operation timeout of 2 minutes
-
-- **Performance & Smart Transfer**
-  - `--tpslimit 10`: Limits transactions per second to avoid OneDrive throttling
-  - `--progress`: Shows progress during file transfers
-  - `--update`: Only transfers files newer than existing files at destination
-  - `--skip-links`: Avoids following symbolic links which can cause issues
-  - `--size-only`: Compares file sizes instead of times for more reliable deduplication
 
 ## Troubleshooting
 
@@ -232,4 +156,5 @@
 
 ## License
 
-GPL-3.0+## Author
+- **AWWShuck**